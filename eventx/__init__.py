NEGATIVE_TRIGGER_LABEL = 'O'
NEGATIVE_ARGUMENT_LABEL = 'no_arg'
<<<<<<< HEAD
SD4M_RELATION_TYPES = ['Accident', 'CanceledRoute', 'CanceledStop', 'Delay',
                       'Obstruction', 'RailReplacementService', 'TrafficJam',
                       NEGATIVE_TRIGGER_LABEL]
ROLE_LABELS = ['location', 'delay', 'direction',
               'start_loc', 'end_loc',
               'start_date', 'end_date', 'cause',
               'jam_length', 'route', NEGATIVE_ARGUMENT_LABEL]
=======
NEGATIVE_ENTITY_LABEL = 'O'
>>>>>>> 92f0e04f
from eventx.dataset_readers import *
from eventx.models import *
from eventx.predictors import *
from eventx.util import *<|MERGE_RESOLUTION|>--- conflicted
+++ resolved
@@ -1,6 +1,6 @@
 NEGATIVE_TRIGGER_LABEL = 'O'
 NEGATIVE_ARGUMENT_LABEL = 'no_arg'
-<<<<<<< HEAD
+NEGATIVE_ENTITY_LABEL = 'O'
 SD4M_RELATION_TYPES = ['Accident', 'CanceledRoute', 'CanceledStop', 'Delay',
                        'Obstruction', 'RailReplacementService', 'TrafficJam',
                        NEGATIVE_TRIGGER_LABEL]
@@ -8,9 +8,6 @@
                'start_loc', 'end_loc',
                'start_date', 'end_date', 'cause',
                'jam_length', 'route', NEGATIVE_ARGUMENT_LABEL]
-=======
-NEGATIVE_ENTITY_LABEL = 'O'
->>>>>>> 92f0e04f
 from eventx.dataset_readers import *
 from eventx.models import *
 from eventx.predictors import *
